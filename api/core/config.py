"""
Configuration settings for SignUpFlow application.

Loads settings from environment variables with validation.
"""

import os
from typing import Optional
from pydantic_settings import BaseSettings, SettingsConfigDict


class Settings(BaseSettings):
    """Application settings loaded from environment variables."""

    model_config = SettingsConfigDict(
        env_file=".env",
        case_sensitive=True,
        extra="ignore",
    )

    # Database
    DATABASE_URL: str = "sqlite:///./roster.db"

    # JWT Authentication
    SECRET_KEY: str = "change-this-to-a-random-secret-key-in-production"
    ALGORITHM: str = "HS256"
    ACCESS_TOKEN_EXPIRE_HOURS: int = 24

    # Application
    APP_URL: str = "http://localhost:8000"
    TESTING: bool = False

    # Email Service (General)
    EMAIL_FROM: str = "noreply@signupflow.io"
    EMAIL_FROM_NAME: str = "SignUpFlow"
    EMAIL_ENABLED: bool = True

    # Mailtrap (Development Email Testing)
    MAILTRAP_SMTP_HOST: str = "sandbox.smtp.mailtrap.io"
    MAILTRAP_SMTP_PORT: int = 2525
    MAILTRAP_SMTP_USER: Optional[str] = None
    MAILTRAP_SMTP_PASSWORD: Optional[str] = None
    MAILTRAP_API_TOKEN: Optional[str] = None
    MAILTRAP_ACCOUNT_ID: Optional[str] = None
    MAILTRAP_INBOX_ID: Optional[str] = None

    # SendGrid (Production Email Delivery)
    SENDGRID_API_KEY: Optional[str] = None

    # Celery Task Queue
    CELERY_BROKER_URL: str = "redis://localhost:6379/0"
    CELERY_RESULT_BACKEND: str = "redis://localhost:6379/0"

    # Email Notification Features
    EMAIL_SEND_ASSIGNMENT_NOTIFICATIONS: bool = True
    EMAIL_SEND_REMINDERS: bool = True
    EMAIL_SEND_UPDATE_NOTIFICATIONS: bool = True
    EMAIL_REMINDER_HOURS_BEFORE: int = 24

    # Rate Limiting
    RATE_LIMIT_SIGNUP_MAX: int = 3
    RATE_LIMIT_SIGNUP_WINDOW: int = 3600
    RATE_LIMIT_LOGIN_MAX: int = 5
    RATE_LIMIT_LOGIN_WINDOW: int = 300
    RATE_LIMIT_CREATE_ORG_MAX: int = 2
    RATE_LIMIT_CREATE_ORG_WINDOW: int = 3600
    RATE_LIMIT_CREATE_INVITATION_MAX: int = 10
    RATE_LIMIT_CREATE_INVITATION_WINDOW: int = 300
    RATE_LIMIT_VERIFY_INVITATION_MAX: int = 10
    RATE_LIMIT_VERIFY_INVITATION_WINDOW: int = 60
    RATE_LIMIT_PASSWORD_RESET_MAX: int = 3
    RATE_LIMIT_PASSWORD_RESET_WINDOW: int = 3600
    RATE_LIMIT_PASSWORD_RESET_CONFIRM_MAX: int = 5
    RATE_LIMIT_PASSWORD_RESET_CONFIRM_WINDOW: int = 300

    # reCAPTCHA
    RECAPTCHA_SITE_KEY: Optional[str] = None
    RECAPTCHA_SECRET_KEY: Optional[str] = None

<<<<<<< HEAD
    # Stripe Payment Processing
    STRIPE_SECRET_KEY: Optional[str] = None
    STRIPE_PUBLISHABLE_KEY: Optional[str] = None
    STRIPE_PUBLIC_KEY: Optional[str] = None
    STRIPE_WEBHOOK_SECRET: Optional[str] = None
    STRIPE_TEST_MODE: bool = True
    STRIPE_PRICE_STARTER_MONTHLY: Optional[str] = None
    STRIPE_PRICE_STARTER_ANNUAL: Optional[str] = None
    STRIPE_PRICE_PRO_MONTHLY: Optional[str] = None
    STRIPE_PRICE_PRO_ANNUAL: Optional[str] = None
    STRIPE_PRICE_ENTERPRISE_MONTHLY: Optional[str] = None
    STRIPE_PRICE_ENTERPRISE_ANNUAL: Optional[str] = None

    # Twilio SMS Service
    TWILIO_ACCOUNT_SID: Optional[str] = None
    TWILIO_AUTH_TOKEN: Optional[str] = None
    TWILIO_PHONE_NUMBER: Optional[str] = None
    TWILIO_TEST_MODE: bool = True

    class Config:
        env_file = ".env"
        case_sensitive = True


=======
>>>>>>> 82940a44
# Global settings instance
settings = Settings()<|MERGE_RESOLUTION|>--- conflicted
+++ resolved
@@ -77,32 +77,5 @@
     RECAPTCHA_SITE_KEY: Optional[str] = None
     RECAPTCHA_SECRET_KEY: Optional[str] = None
 
-<<<<<<< HEAD
-    # Stripe Payment Processing
-    STRIPE_SECRET_KEY: Optional[str] = None
-    STRIPE_PUBLISHABLE_KEY: Optional[str] = None
-    STRIPE_PUBLIC_KEY: Optional[str] = None
-    STRIPE_WEBHOOK_SECRET: Optional[str] = None
-    STRIPE_TEST_MODE: bool = True
-    STRIPE_PRICE_STARTER_MONTHLY: Optional[str] = None
-    STRIPE_PRICE_STARTER_ANNUAL: Optional[str] = None
-    STRIPE_PRICE_PRO_MONTHLY: Optional[str] = None
-    STRIPE_PRICE_PRO_ANNUAL: Optional[str] = None
-    STRIPE_PRICE_ENTERPRISE_MONTHLY: Optional[str] = None
-    STRIPE_PRICE_ENTERPRISE_ANNUAL: Optional[str] = None
-
-    # Twilio SMS Service
-    TWILIO_ACCOUNT_SID: Optional[str] = None
-    TWILIO_AUTH_TOKEN: Optional[str] = None
-    TWILIO_PHONE_NUMBER: Optional[str] = None
-    TWILIO_TEST_MODE: bool = True
-
-    class Config:
-        env_file = ".env"
-        case_sensitive = True
-
-
-=======
->>>>>>> 82940a44
 # Global settings instance
 settings = Settings()