"""Authentication endpoints."""

from typing import Optional
from fastapi import APIRouter, Depends, HTTPException, status, Request
from sqlalchemy.orm import Session
from pydantic import BaseModel, EmailStr, Field
import time

from api.database import get_db
from api.dependencies import get_organization_by_id
from api.security import hash_password, verify_password, create_access_token
from api.models import Person, Organization, OnboardingProgress
from api.utils.rate_limit_middleware import rate_limit
from api.utils.recaptcha import get_recaptcha_site_key
from api.services.usage_service import UsageService

router = APIRouter(prefix="/auth", tags=["auth"])


# Schemas
class SignupRequest(BaseModel):
    """Signup request."""
    org_id: str = Field(..., description="Organization ID")
    name: str = Field(..., description="Full name")
    email: EmailStr = Field(..., description="Email address")
    password: str = Field(..., min_length=6, description="Password (min 6 characters)")
    roles: Optional[list[str]] = Field(default_factory=list, description="User roles")


class LoginRequest(BaseModel):
    """Login request."""
    email: EmailStr = Field(..., description="Email address")
    password: str = Field(..., description="Password")


class AuthResponse(BaseModel):
    """Authentication response."""
    person_id: str
    org_id: str
    name: str
    email: str
    roles: list[str]
    timezone: str
    language: str
    token: str


# Endpoints
@router.post("/signup", response_model=AuthResponse, status_code=status.HTTP_201_CREATED, dependencies=[Depends(rate_limit("signup"))])
def signup(request: SignupRequest, db: Session = Depends(get_db)):
    """Create a new user account. Rate limited to 3 requests per hour per IP."""

    # Check if email already exists
    existing = db.query(Person).filter(Person.email == request.email).first()
    if existing:
        raise HTTPException(
            status_code=status.HTTP_409_CONFLICT,
            detail="Email already registered"
        )

    # Verify organization exists
    org = get_organization_by_id(request.org_id, db)

    # Check if this is the first user in the organization
    existing_users_count = db.query(Person).filter(Person.org_id == request.org_id).count()
    is_first_user = existing_users_count == 0

    # Create person ID from email
    person_id = f"person_{request.email.split('@')[0]}_{int(time.time())}"

    # Hash password
    password_hash = hash_password(request.password)

    # Determine roles: first user gets admin, others cannot self-assign admin
    if is_first_user:
        # First user in the organization automatically becomes admin
        roles = ["admin"]
    else:
        # Non-first users cannot self-assign admin role during signup
        # Admin role can only be granted by existing admins via invitation or role management
        requested_roles = request.roles if request.roles else []
        # Filter out admin role from requested roles (security: users can't make themselves admin)
        safe_roles = [role for role in requested_roles if role != "admin"]
        # Default to volunteer if no valid roles requested
        roles = safe_roles if safe_roles else ["volunteer"]

    # Check volunteer limit before creating volunteer user
    if "volunteer" in roles and not is_first_user:
        usage_service = UsageService(db)
        if not usage_service.can_add_volunteer(request.org_id):
            # Get limit info for error message
            result = usage_service.enforce_volunteer_limit(request.org_id)
            raise HTTPException(
                status_code=status.HTTP_403_FORBIDDEN,
                detail=result.get("message", "Volunteer limit reached. Please upgrade your plan.")
            )

    # Create person
    person = Person(
        id=person_id,
        org_id=request.org_id,
        name=request.name,
        email=request.email,
        password_hash=password_hash,
        roles=roles,
        extra_data={}
    )

    db.add(person)
    db.commit()
    db.refresh(person)

<<<<<<< HEAD
    # Initialize OnboardingProgress for new user
    onboarding_progress = OnboardingProgress(
        person_id=person.id,
        org_id=person.org_id,
        wizard_step_completed=0,
        checklist_state={},
        tutorials_completed=[],
        features_unlocked=[],
        onboarding_skipped=False
    )
    db.add(onboarding_progress)
    db.commit()
=======
    # Update volunteer usage metrics if volunteer role
    if "volunteer" in roles:
        usage_service = UsageService(db)
        usage_service.track_volunteer_added(request.org_id)
>>>>>>> d6ac1a1c

    # Generate JWT access token
    access_token = create_access_token(data={"sub": person.id})

    return AuthResponse(
        person_id=person.id,
        org_id=person.org_id,
        name=person.name,
        email=person.email,
        roles=person.roles or [],
        timezone=person.timezone or "UTC",
        language=person.language or "en",
        token=access_token
    )


@router.post("/login", response_model=AuthResponse, dependencies=[Depends(rate_limit("login"))])
def login(request: LoginRequest, db: Session = Depends(get_db)):
    """Login with email and password. Rate limited to 5 requests per 5 minutes per IP."""

    # Find user by email
    person = db.query(Person).filter(Person.email == request.email).first()
    if not person or not person.password_hash:
        raise HTTPException(
            status_code=status.HTTP_401_UNAUTHORIZED,
            detail="Invalid email or password"
        )

    # Verify password
    if not verify_password(request.password, person.password_hash):
        raise HTTPException(
            status_code=status.HTTP_401_UNAUTHORIZED,
            detail="Invalid email or password"
        )

    # Generate JWT access token
    access_token = create_access_token(data={"sub": person.id})

    return AuthResponse(
        person_id=person.id,
        org_id=person.org_id,
        name=person.name,
        email=person.email,
        roles=person.roles or [],
        timezone=person.timezone or "UTC",
        language=person.language or "en",
        token=access_token
    )


@router.post("/check-email")
def check_email(email: EmailStr, db: Session = Depends(get_db)):
    """Check if email is already registered."""
    exists = db.query(Person).filter(Person.email == email).first() is not None
    return {"exists": exists}


@router.get("/recaptcha-site-key")
def get_recaptcha_config():
    """
    Get reCAPTCHA site key for frontend use.

    Returns:
        dict: Contains site_key and enabled status
    """
    site_key = get_recaptcha_site_key()
    return {
        "site_key": site_key,
        "enabled": bool(site_key)
    }<|MERGE_RESOLUTION|>--- conflicted
+++ resolved
@@ -9,7 +9,7 @@
 from api.database import get_db
 from api.dependencies import get_organization_by_id
 from api.security import hash_password, verify_password, create_access_token
-from api.models import Person, Organization, OnboardingProgress
+from api.models import Person, Organization
 from api.utils.rate_limit_middleware import rate_limit
 from api.utils.recaptcha import get_recaptcha_site_key
 from api.services.usage_service import UsageService
@@ -110,25 +110,10 @@
     db.commit()
     db.refresh(person)
 
-<<<<<<< HEAD
-    # Initialize OnboardingProgress for new user
-    onboarding_progress = OnboardingProgress(
-        person_id=person.id,
-        org_id=person.org_id,
-        wizard_step_completed=0,
-        checklist_state={},
-        tutorials_completed=[],
-        features_unlocked=[],
-        onboarding_skipped=False
-    )
-    db.add(onboarding_progress)
-    db.commit()
-=======
     # Update volunteer usage metrics if volunteer role
     if "volunteer" in roles:
         usage_service = UsageService(db)
         usage_service.track_volunteer_added(request.org_id)
->>>>>>> d6ac1a1c
 
     # Generate JWT access token
     access_token = create_access_token(data={"sub": person.id})
