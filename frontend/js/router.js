/**
 * URL-based Router for SignUpFlow
 * Handles navigation with proper URL updates and browser history
 */

// Define API_BASE_URL if not already defined
if (typeof API_BASE_URL === 'undefined') {
    var API_BASE_URL = '/api';
}

class Router {
    constructor() {
        this.routes = {
            '/': 'onboarding-screen',
            '/login': 'login-screen',
            '/forgot-password': 'forgot-password-screen',
            '/reset-password': 'reset-password-screen',
            '/join': 'join-screen',
            '/profile': 'profile-screen',
            '/app': 'main-app',
            '/app/schedule': 'main-app',
            '/app/events': 'main-app',
            '/app/availability': 'main-app',
            '/app/admin': 'main-app',
<<<<<<< HEAD
            '/app/onboarding-dashboard': 'onboarding-dashboard'
=======
            '/app/billing': 'main-app'
>>>>>>> d6ac1a1c
        };

        this.viewRoutes = {
            '/app/schedule': 'schedule',
            '/app/events': 'events',
            '/app/availability': 'availability',
            '/app/admin': 'admin',
            '/app/billing': 'billing'
        };

        this.pageTitles = {
            '/': 'Welcome to SignUpFlow',
            '/login': 'Sign In - SignUpFlow',
            '/forgot-password': 'Reset Password - SignUpFlow',
            '/reset-password': 'Create New Password - SignUpFlow',
            '/join': 'Join Organization - SignUpFlow',
            '/profile': 'Create Profile - SignUpFlow',
            '/app/schedule': 'My Schedule - SignUpFlow',
            '/app/events': 'Events - SignUpFlow',
            '/app/availability': 'Availability - SignUpFlow',
            '/app/admin': 'Admin Console - SignUpFlow',
<<<<<<< HEAD
            '/app/onboarding-dashboard': 'Getting Started - SignUpFlow'
=======
            '/app/billing': 'Billing & Subscription - SignUpFlow'
>>>>>>> d6ac1a1c
        };

        // Listen for browser back/forward
        window.addEventListener('popstate', (e) => {
            this.handleRoute(window.location.pathname, false);
        });
    }

    /**
     * Navigate to a route
     */
    navigate(path, addToHistory = true) {
        if (addToHistory) {
            window.history.pushState({ path }, '', path);
        }
        this.handleRoute(path, false);
    }

    /**
     * Handle route change
     */
    handleRoute(path, addToHistory = true) {
        console.log(`🛣️  router.handleRoute called with path: ${path}, addToHistory: ${addToHistory}`);

        // Update page title
        const title = this.pageTitles[path] || 'SignUpFlow';
        document.title = title;

        // Update meta description based on page
        this.updateMetaDescription(path);

        // Handle authentication screens
        if (path === '/' || path === '/login' || path === '/forgot-password' || path === '/reset-password' || path === '/join' || path === '/profile') {
            const screenId = this.routes[path];
            console.log(`🛣️  Auth screen detected. Path: ${path}, screenId: ${screenId}`);

            // Special handling for /join route with invitation token
            if (path === '/join' && window.location.search) {
                const urlParams = new URLSearchParams(window.location.search);
                const invitationToken = urlParams.get('token');

                if (invitationToken) {
                    console.log(`🎟️  Invitation token detected: ${invitationToken.substring(0, 20)}...`);
                    // Automatically verify invitation token and navigate to profile screen
                    this.handleInvitationToken(invitationToken);
                    return;
                }
            }

            // Special handling for /reset-password route with reset token
            if (path === '/reset-password' && window.location.search) {
                const urlParams = new URLSearchParams(window.location.search);
                const resetToken = urlParams.get('token');

                if (resetToken) {
                    console.log(`🔑  Reset password token detected: ${resetToken.substring(0, 20)}...`);
                    // Pre-fill token and show reset password screen
                    this.handleResetPasswordToken(resetToken);
                    return;
                }
            }

            if (screenId) {
                this.showScreen(screenId);
            }
            return;
        }

        // Handle onboarding dashboard (special app screen)
        if (path === '/app/onboarding-dashboard') {
            this.showScreen('onboarding-dashboard');

            // Initialize onboarding dashboard components
            if (window.initChecklist) {
                window.initChecklist();
            }

            // Initialize sample data controls
            if (window.renderSampleDataControls) {
                setTimeout(() => {
                    window.renderSampleDataControls('dashboard-sample-data-controls');
                }, 100);
            }
            return;
        }

        // Handle app views
        if (path.startsWith('/app')) {
            // Make sure user is logged in
            if (!window.currentUser) {
                this.navigate('/login', true);
                return;
            }

            // Show main app screen
            this.showScreen('main-app');

            // Initialize main app components (name display, org dropdown, roles)
            if (window.currentUser) {
                const nameDisplay = document.getElementById('user-name-display');
                if (nameDisplay) nameDisplay.textContent = window.currentUser.name;

                if (window.updateRoleBadgesDisplay) window.updateRoleBadgesDisplay();
                if (window.loadUserOrganizations) window.loadUserOrganizations();

                // Show admin features if user is admin (critical for page refresh)
                if (window.currentUser.roles && window.currentUser.roles.includes('admin')) {
                    document.querySelectorAll('.admin-only').forEach(el => {
                        el.classList.remove('hidden');
                        el.classList.add('visible');
                    });
                }
            }

            // Switch to specific view
            const view = this.viewRoutes[path];
            if (view) {
                // Update nav buttons
                document.querySelectorAll('.nav-btn').forEach(btn => {
                    btn.classList.toggle('active', btn.dataset.view === view);
                });

                // Update content
                document.querySelectorAll('.view-content').forEach(content => {
                    content.classList.remove('active');
                });
                const targetView = document.getElementById(`${view}-view`);
                if (targetView) {
                    targetView.classList.add('active');
                }

                // Load data for the view
                if (view === 'schedule' && window.loadMySchedule) window.loadMySchedule();
                if (view === 'events' && window.loadAllEvents) window.loadAllEvents();
                if (view === 'availability' && window.loadTimeOff) window.loadTimeOff();
                if (view === 'admin' && window.loadAdminDashboard) window.loadAdminDashboard();
            } else if (path === '/app') {
                // Default to schedule view
                this.navigate('/app/schedule', false);
            }
        }
    }

    /**
     * Show a screen (for authentication flows)
     */
    showScreen(screenId) {
        console.log(`🎬 router.showScreen called with: ${screenId}`);
        document.querySelectorAll('.screen').forEach(s => s.classList.add('hidden'));
        const screen = document.getElementById(screenId);
        if (screen) {
            screen.classList.remove('hidden');
            console.log(`🎬 router.showScreen: ${screenId} is now visible`);
        } else {
            console.error(`🎬 router.showScreen: ${screenId} not found!`);
        }
    }

    /**
     * Handle invitation token from URL
     */
    async handleInvitationToken(token) {
        console.log(`🎟️  Processing invitation token...`);
        const errorEl = document.getElementById('invitation-error');

        try {
            // Call invitation verification API
            const response = await fetch(`${API_BASE_URL}/invitations/${token}`);
            const data = await response.json();

            if (!response.ok || !data.valid) {
                console.error('🎟️  Invalid invitation token');
                // Show join screen with error
                this.showScreen('join-screen');
                if (errorEl) {
                    errorEl.textContent = data.message || 'Invalid or expired invitation link';
                    errorEl.classList.remove('hidden');
                }
                return;
            }

            // Store invitation data globally
            window.currentInvitation = data.invitation;
            console.log('🎟️  Invitation verified:', window.currentInvitation);

            // Pre-fill profile form with invitation data
            document.getElementById('user-name').value = window.currentInvitation.name;
            document.getElementById('user-email').value = window.currentInvitation.email;
            document.getElementById('invitation-token-hidden').value = token;

            // Make name and email readonly for invitations
            document.getElementById('user-name').setAttribute('readonly', true);
            document.getElementById('user-email').setAttribute('readonly', true);

            // Display assigned roles
            const rolesDisplay = document.getElementById('invitation-roles-display');
            const rolesDisplayParent = rolesDisplay?.closest('.form-group');
            if (window.currentInvitation.roles && window.currentInvitation.roles.length > 0) {
                rolesDisplay.innerHTML = window.currentInvitation.roles.map(role =>
                    `<span class="role-badge">${role}</span>`
                ).join('');
                if (rolesDisplayParent) {
                    rolesDisplayParent.style.display = 'block';
                }
            } else {
                rolesDisplay.innerHTML = '<span class="role-badge">volunteer</span>';
                if (rolesDisplayParent) {
                    rolesDisplayParent.style.display = 'block';
                }
            }

            // Auto-detect and set timezone
            const detectedTimezone = Intl.DateTimeFormat().resolvedOptions().timeZone;
            const timezoneSelect = document.getElementById('user-timezone');
            if (timezoneSelect && detectedTimezone) {
                const option = Array.from(timezoneSelect.options).find(opt => opt.value === detectedTimezone);
                if (option) {
                    timezoneSelect.value = detectedTimezone;
                }
            }
            console.log('🌍 Auto-detected timezone:', detectedTimezone);

            // Change form handler to invitation signup
            const profileForm = document.querySelector('#profile-screen form');
            if (profileForm && window.completeInvitationSignup) {
                profileForm.onsubmit = window.completeInvitationSignup;
            }

            // Show profile screen
            this.showScreen('profile-screen');
            console.log('🎟️  Navigated to profile screen with invitation data');

        } catch (error) {
            console.error('🎟️  Error processing invitation token:', error);
            this.showScreen('join-screen');
            if (errorEl) {
                errorEl.textContent = 'Error processing invitation link. Please try again.';
                errorEl.classList.remove('hidden');
            }
        }
    }

    /**
     * Handle reset password token from URL
     */
    handleResetPasswordToken(token) {
        console.log(`🔑  Processing reset password token...`);

        // Pre-fill the hidden token field
        const tokenField = document.getElementById('reset-token');
        if (tokenField) {
            tokenField.value = token;
            console.log(`🔑  Token pre-filled in hidden field`);
        }

        // Show reset password screen
        this.showScreen('reset-password-screen');
        console.log(`🔑  Navigated to reset password screen with token`);
    }

    /**
     * Update meta description for SEO
     */
    updateMetaDescription(path) {
        const descriptions = {
            '/': 'Join SignUpFlow to manage your team schedule, availability, and events effortlessly. Perfect for churches, leagues, and organizations.',
            '/login': 'Sign in to SignUpFlow to access your schedule and manage your availability.',
            '/app/schedule': 'View your upcoming schedule and assignments.',
            '/app/events': 'Browse and join upcoming events in your organization.',
            '/app/availability': 'Manage your availability and time off preferences.',
            '/app/admin': 'Admin console for managing your organization, events, and team members.'
        };

        let metaDesc = document.querySelector('meta[name="description"]');
        if (!metaDesc) {
            metaDesc = document.createElement('meta');
            metaDesc.setAttribute('name', 'description');
            document.head.appendChild(metaDesc);
        }
        metaDesc.setAttribute('content', descriptions[path] || descriptions['/']);
    }

    /**
     * Get current route
     */
    getCurrentPath() {
        return window.location.pathname;
    }

    /**
     * Initialize router on page load
     */
    init() {
        const currentPath = this.getCurrentPath();

        // If on root and user is logged in, redirect to /app
        if (currentPath === '/' && window.currentUser) {
            this.navigate('/app/schedule', true);
        } else {
            this.handleRoute(currentPath, false);
        }
    }
}

// Create global router instance
const router = new Router();<|MERGE_RESOLUTION|>--- conflicted
+++ resolved
@@ -22,11 +22,7 @@
             '/app/events': 'main-app',
             '/app/availability': 'main-app',
             '/app/admin': 'main-app',
-<<<<<<< HEAD
-            '/app/onboarding-dashboard': 'onboarding-dashboard'
-=======
             '/app/billing': 'main-app'
->>>>>>> d6ac1a1c
         };
 
         this.viewRoutes = {
@@ -48,11 +44,7 @@
             '/app/events': 'Events - SignUpFlow',
             '/app/availability': 'Availability - SignUpFlow',
             '/app/admin': 'Admin Console - SignUpFlow',
-<<<<<<< HEAD
-            '/app/onboarding-dashboard': 'Getting Started - SignUpFlow'
-=======
             '/app/billing': 'Billing & Subscription - SignUpFlow'
->>>>>>> d6ac1a1c
         };
 
         // Listen for browser back/forward
@@ -117,24 +109,6 @@
 
             if (screenId) {
                 this.showScreen(screenId);
-            }
-            return;
-        }
-
-        // Handle onboarding dashboard (special app screen)
-        if (path === '/app/onboarding-dashboard') {
-            this.showScreen('onboarding-dashboard');
-
-            // Initialize onboarding dashboard components
-            if (window.initChecklist) {
-                window.initChecklist();
-            }
-
-            // Initialize sample data controls
-            if (window.renderSampleDataControls) {
-                setTimeout(() => {
-                    window.renderSampleDataControls('dashboard-sample-data-controls');
-                }, 100);
             }
             return;
         }
