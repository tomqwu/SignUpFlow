[tool.poetry]
name = "signupflow-api"
version = "1.0.0"
description = "AI-powered volunteer scheduling and sign-up management API"
authors = ["SignUpFlow Team"]
readme = "README.md"
packages = [{include = "api"}]

[tool.poetry.dependencies]
python = "^3.11"
fastapi = "^0.109.0"
uvicorn = {extras = ["standard"], version = "^0.27.0"}
pydantic = {extras = ["email"], version = "^2.5.0"}
pyyaml = "^6.0.1"
ics = "^0.7.2"
icalendar = "^6.0.1"
python-dateutil = "^2.8.2"
sqlalchemy = "^2.0.43"
python-multipart = "^0.0.6"
httpx = "^0.26.0"
alembic = "^1.16.5"
reportlab = "^4.4.4"
playwright = "^1.55.0"
python-jose = {extras = ["cryptography"], version = "^3.5.0"}
passlib = {extras = ["bcrypt"], version = "^1.7.4"}
<<<<<<< HEAD
celery = "5.3.4"
redis = "5.0.1"
sendgrid = "6.11.0"
jinja2 = "3.1.2"
pydantic-settings = "^2.0.0"
=======
twilio = "^9.8.4"
celery = "^5.5.3"
redis = "^7.0.0"
stripe = "^11.3.0"
>>>>>>> d6ac1a1c

[tool.poetry.group.dev.dependencies]
pytest = "^8.2.0"
pytest-asyncio = "^0.24.0"
ruff = "^0.1.7"
black = "^23.12.0"
mypy = "^1.7.1"
types-pyyaml = "^6.0.12"
types-python-dateutil = "^2.8.19"
playwright = "^1.55.0"
pytest-playwright = "^0.7.1"
pytest-html = "^4.1.1"
pytest-cov = "^7.0.0"
pytest-xdist = "^3.8.0"
allure-pytest = "^2.15.0"

[tool.poetry.scripts]
roster-api = "api.main:start"

[build-system]
requires = ["poetry-core"]
build-backend = "poetry.core.masonry.api"

[tool.ruff]
line-length = 100
target-version = "py311"
select = ["E", "F", "I", "N", "W", "UP"]
ignore = []

[tool.black]
line-length = 100
target-version = ['py311']

[tool.mypy]
python_version = "3.11"
strict = true
warn_return_any = true
warn_unused_configs = true
disallow_untyped_defs = true

[[tool.mypy.overrides]]
module = "ics.*"
ignore_missing_imports = true<|MERGE_RESOLUTION|>--- conflicted
+++ resolved
@@ -23,18 +23,10 @@
 playwright = "^1.55.0"
 python-jose = {extras = ["cryptography"], version = "^3.5.0"}
 passlib = {extras = ["bcrypt"], version = "^1.7.4"}
-<<<<<<< HEAD
-celery = "5.3.4"
-redis = "5.0.1"
-sendgrid = "6.11.0"
-jinja2 = "3.1.2"
-pydantic-settings = "^2.0.0"
-=======
 twilio = "^9.8.4"
 celery = "^5.5.3"
 redis = "^7.0.0"
 stripe = "^11.3.0"
->>>>>>> d6ac1a1c
 
 [tool.poetry.group.dev.dependencies]
 pytest = "^8.2.0"
