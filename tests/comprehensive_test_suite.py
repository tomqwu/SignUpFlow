--- conflicted
+++ resolved
@@ -5,27 +5,77 @@
 """
 
 import pytest
+import requests
 from datetime import datetime, timedelta, date
 from playwright.sync_api import sync_playwright, expect
-from fastapi.testclient import TestClient
 import time
 
+API_BASE = "http://localhost:8000/api"
 APP_URL = "http://localhost:8000"
 
 # ============================================================================
+# AUTHENTICATION HELPER
+# ============================================================================
+
+def get_auth_headers():
+    """Get authentication headers for API requests."""
+    # Login as admin user
+    response = requests.post(f"{API_BASE}/auth/login", json={
+        "email": "jane@test.com",
+        "password": "password"
+    })
+    if response.status_code == 200:
+        token = response.json()["token"]
+        return {"Authorization": f"Bearer {token}"}
+    return {}
+
+
+def setup_test_data():
+    """Ensure test data exists before running tests."""
+    headers = get_auth_headers()
+
+    # Ensure test_org exists
+    requests.post(f"{API_BASE}/organizations/", json={
+        "id": "test_org",
+        "name": "Test Organization",
+        "region": "Test Region"
+    })
+
+    # Ensure at least one test person exists
+    requests.post(f"{API_BASE}/people/", json={
+        "id": "test_person_comp_001",
+        "name": "Comprehensive Test Person",
+        "email": "comptest@example.com",
+        "org_id": "test_org",
+        "roles": ["volunteer", "leader"]
+    }, headers=headers)
+
+    # Ensure at least one test event exists
+    start_time = (datetime.now() + timedelta(days=7)).isoformat()
+    end_time = (datetime.now() + timedelta(days=7, hours=2)).isoformat()
+    requests.post(f"{API_BASE}/events/", json={
+        "id": "test_event_comp_001",
+        "org_id": "test_org",
+        "type": "Comprehensive Test Event",
+        "start_time": start_time,
+        "end_time": end_time,
+        "extra_data": {
+            "role_counts": {
+                "volunteer": 2,
+                "leader": 1
+            }
+        }
+    }, headers=headers)
+
+# ============================================================================
 # PYTEST FIXTURES
 # ============================================================================
-<<<<<<< HEAD
-# All test authentication and database setup is handled by conftest.py
-# Tests use client: TestClient and auth_headers: dict fixtures
-=======
 
 @pytest.fixture(scope="session", autouse=True)
 def ensure_test_data(api_server):
     """Automatically set up test data before any tests run."""
     setup_test_data()
     yield
->>>>>>> d6ac1a1c
 
 
 # ============================================================================
@@ -35,23 +85,23 @@
 class TestOrganizationsAPI:
     """Test Organization CRUD operations"""
 
-    def test_create_organization(self, client: TestClient, test_org_setup):
+    def test_create_organization(self):
         """Create a new organization"""
         data = {"id": "test_org_api", "name": "Test Organization API", "region": "Test Region"}
-        response = client.post("/api/organizations/", json=data)
+        response = requests.post(f"{API_BASE}/organizations/", json=data)
         assert response.status_code in [200, 201, 409]  # 409 if already exists
 
-    def test_list_organizations(self, client: TestClient, test_org_setup):
+    def test_list_organizations(self):
         """List all organizations"""
-        response = client.get("/api/organizations/")
+        response = requests.get(f"{API_BASE}/organizations/")
         assert response.status_code == 200
         data = response.json()
         assert "organizations" in data
         assert isinstance(data["organizations"], list)
 
-    def test_get_organization(self, client: TestClient, test_org_setup):
+    def test_get_organization(self):
         """Get specific organization"""
-        response = client.get("/api/organizations/test_org")
+        response = requests.get(f"{API_BASE}/organizations/test_org")
         assert response.status_code == 200
         data = response.json()
         assert data["id"] == "test_org"
@@ -60,8 +110,9 @@
 class TestPeopleAPI:
     """Test People CRUD operations"""
 
-    def test_create_person(self, client: TestClient, auth_headers: dict, test_org_setup):
+    def test_create_person(self):
         """Create a new person"""
+        headers = get_auth_headers()
         data = {
             "id": "test_person_001",
             "name": "Test Person",
@@ -69,36 +120,39 @@
             "org_id": "test_org",
             "roles": ["volunteer"]
         }
-        response = client.post("/api/people/", json=data, headers=auth_headers)
+        response = requests.post(f"{API_BASE}/people/", json=data, headers=headers)
         assert response.status_code in [200, 201, 409]
 
-    def test_list_people(self, client: TestClient, auth_headers: dict, test_org_setup):
+    def test_list_people(self):
         """List all people in organization"""
-        response = client.get("/api/people/?org_id=test_org", headers=auth_headers)
+        headers = get_auth_headers()
+        response = requests.get(f"{API_BASE}/people/?org_id=test_org", headers=headers)
         assert response.status_code == 200
         data = response.json()
         assert "people" in data
         assert isinstance(data["people"], list)
 
-    def test_update_person_roles(self, client: TestClient, auth_headers: dict, test_org_setup):
+    def test_update_person_roles(self):
         """Update person's roles"""
+        headers = get_auth_headers()
         # Get first person
-        resp = client.get("/api/people/?org_id=test_org", headers=auth_headers)
+        resp = requests.get(f"{API_BASE}/people/?org_id=test_org", headers=headers)
         assert resp.status_code == 200
         people = resp.json()["people"]
-        assert len(people) > 0, "No test person available"
+        assert len(people) > 0, "No test person available - setup_test_data() may have failed"
 
         person_id = people[0]["id"]
         data = {"roles": ["volunteer", "leader"]}
-        response = client.put(f"/api/people/{person_id}", json=data, headers=auth_headers)
+        response = requests.put(f"{API_BASE}/people/{person_id}", json=data, headers=headers)
         assert response.status_code == 200
 
 
 class TestEventsAPI:
     """Test Event CRUD operations"""
 
-    def test_create_event(self, client: TestClient, auth_headers: dict, test_org_setup):
+    def test_create_event(self):
         """Create a new event"""
+        headers = get_auth_headers()
         start_time = (datetime.now() + timedelta(days=7)).isoformat()
         end_time = (datetime.now() + timedelta(days=7, hours=2)).isoformat()
 
@@ -115,26 +169,27 @@
                 }
             }
         }
-        response = client.post("/api/events/", json=data, headers=auth_headers)
+        response = requests.post(f"{API_BASE}/events/", json=data, headers=headers)
         assert response.status_code in [200, 201, 409]
 
-    def test_list_events(self, client: TestClient, test_org_setup):
+    def test_list_events(self):
         """List all events"""
-        response = client.get("/api/events/?org_id=test_org")
+        response = requests.get(f"{API_BASE}/events/?org_id=test_org")
         assert response.status_code == 200
         data = response.json()
         assert "events" in data
 
-    def test_get_available_people(self, client: TestClient, auth_headers: dict, test_org_setup):
+    def test_get_available_people(self):
         """Get available people for event"""
+        headers = get_auth_headers()
         # Get first event
-        events_resp = client.get("/api/events/?org_id=test_org", headers=auth_headers)
+        events_resp = requests.get(f"{API_BASE}/events/?org_id=test_org", headers=headers)
         assert events_resp.status_code == 200
         events = events_resp.json().get("events", [])
         assert len(events) > 0, "No test events available"
-
+        
         event_id = events[0]["id"]
-        response = client.get(f"/api/events/{event_id}/available-people", headers=auth_headers)
+        response = requests.get(f"{API_BASE}/events/{event_id}/available-people", headers=headers)
         assert response.status_code == 200
         people = response.json()
         assert isinstance(people, list)
@@ -143,16 +198,17 @@
             assert "is_blocked" in person
             assert isinstance(person["is_blocked"], bool)
 
-    def test_event_validation(self, client: TestClient, auth_headers: dict, test_org_setup):
+    def test_event_validation(self):
         """Test event validation endpoint"""
+        headers = get_auth_headers()
         # Get first event
-        events_resp = client.get("/api/events/?org_id=test_org", headers=auth_headers)
+        events_resp = requests.get(f"{API_BASE}/events/?org_id=test_org", headers=headers)
         assert events_resp.status_code == 200
         events = events_resp.json().get("events", [])
         assert len(events) > 0, "No test events available"
-
+        
         event_id = events[0]["id"]
-        response = client.get(f"/api/events/{event_id}/validation", headers=auth_headers)
+        response = requests.get(f"{API_BASE}/events/{event_id}/validation", headers=headers)
         assert response.status_code == 200
         data = response.json()
         assert "is_valid" in data
@@ -163,10 +219,11 @@
 class TestAvailabilityAPI:
     """Test Availability/Blocked Dates operations"""
 
-    def test_add_blocked_date(self, client: TestClient, auth_headers: dict, test_org_setup):
+    def test_add_blocked_date(self):
         """Add a blocked date period"""
+        headers = get_auth_headers()
         # Get first person
-        resp = client.get("/api/people/?org_id=test_org", headers=auth_headers)
+        resp = requests.get(f"{API_BASE}/people/?org_id=test_org", headers=headers)
         assert resp.status_code == 200
         people = resp.json()["people"]
         assert len(people) > 0, "No test person available"
@@ -177,24 +234,25 @@
             "end_date": (date.today() + timedelta(days=12)).isoformat(),
             "reason": "Test vacation"
         }
-        response = client.post(
-            f"/api/availability/{person_id}/timeoff",
+        response = requests.post(
+            f"{API_BASE}/availability/{person_id}/timeoff",
             json=data,
-            headers=auth_headers
+            headers=headers
         )
         # 409 = already exists (test might run multiple times)
         assert response.status_code in [200, 201, 409]
 
-    def test_get_blocked_dates(self, client: TestClient, auth_headers: dict, test_org_setup):
+    def test_get_blocked_dates(self):
         """Get person's blocked dates"""
+        headers = get_auth_headers()
         # Get first person
-        resp = client.get("/api/people/?org_id=test_org", headers=auth_headers)
+        resp = requests.get(f"{API_BASE}/people/?org_id=test_org", headers=headers)
         assert resp.status_code == 200
         people = resp.json()["people"]
         assert len(people) > 0, "No test person available"
 
         person_id = people[0]["id"]
-        response = client.get(f"/api/availability/{person_id}/timeoff", headers=auth_headers)
+        response = requests.get(f"{API_BASE}/availability/{person_id}/timeoff", headers=headers)
         assert response.status_code == 200
         data = response.json()
         assert "timeoff" in data
@@ -203,17 +261,18 @@
         if len(data["timeoff"]) > 0:
             assert "reason" in data["timeoff"][0] or data["timeoff"][0].get("reason") is None
 
-    def test_update_blocked_date(self, client: TestClient, auth_headers: dict, test_org_setup):
+    def test_update_blocked_date(self):
         """Update a blocked date's reason"""
+        headers = get_auth_headers()
         # Get first person
-        resp = client.get("/api/people/?org_id=test_org", headers=auth_headers)
+        resp = requests.get(f"{API_BASE}/people/?org_id=test_org", headers=headers)
         assert resp.status_code == 200
         people = resp.json()["people"]
         assert len(people) > 0, "No test person available"
 
         person_id = people[0]["id"]
         # First get existing timeoff
-        response = client.get(f"/api/availability/{person_id}/timeoff", headers=auth_headers)
+        response = requests.get(f"{API_BASE}/availability/{person_id}/timeoff", headers=headers)
         assert response.status_code == 200
         timeoff_list = response.json()["timeoff"]
 
@@ -224,41 +283,43 @@
                 "end_date": timeoff_list[0]["end_date"],
                 "reason": "Updated reason"
             }
-            response = client.patch(
-                f"/api/availability/{person_id}/timeoff/{timeoff_id}",
+            response = requests.patch(
+                f"{API_BASE}/availability/{person_id}/timeoff/{timeoff_id}",
                 json=data,
-                headers=auth_headers
+                headers=headers
             )
             assert response.status_code == 200
-    def test_delete_blocked_date(self, client: TestClient, auth_headers: dict, test_org_setup):
+    def test_delete_blocked_date(self):
         """Delete a blocked date"""
+        headers = get_auth_headers()
         # Get first person
-        resp = client.get("/api/people/?org_id=test_org", headers=auth_headers)
+        resp = requests.get(f"{API_BASE}/people/?org_id=test_org", headers=headers)
         assert resp.status_code == 200
         people = resp.json()["people"]
         assert len(people) > 0, "No test person available"
 
         person_id = people[0]["id"]
         # Get all timeoff
-        response = client.get(f"/api/availability/{person_id}/timeoff", headers=auth_headers)
+        response = requests.get(f"{API_BASE}/availability/{person_id}/timeoff", headers=headers)
         assert response.status_code == 200
         timeoff_list = response.json()["timeoff"]
 
         if len(timeoff_list) > 0:
             timeoff_id = timeoff_list[0]["id"]
-            response = client.delete(
-                f"/api/availability/{person_id}/timeoff/{timeoff_id}",
-                headers=auth_headers
+            response = requests.delete(
+                f"{API_BASE}/availability/{person_id}/timeoff/{timeoff_id}",
+                headers=headers
             )
             assert response.status_code in [200, 204]
 class TestAssignmentsAPI:
     """Test Assignment operations"""
 
-    def test_assign_person_to_event(self, client: TestClient, auth_headers: dict, test_org_setup):
+    def test_assign_person_to_event(self):
         """Assign a person to an event"""
+        headers = get_auth_headers()
         # Get first person and event
-        people_resp = client.get("/api/people/?org_id=test_org", headers=auth_headers)
-        events_resp = client.get("/api/events/?org_id=test_org", headers=auth_headers)
+        people_resp = requests.get(f"{API_BASE}/people/?org_id=test_org", headers=headers)
+        events_resp = requests.get(f"{API_BASE}/events/?org_id=test_org", headers=headers)
 
         assert people_resp.status_code == 200
         assert events_resp.status_code == 200
@@ -271,18 +332,19 @@
         event_id = events[0]["id"]
 
         data = {"person_id": person_id, "action": "assign", "role": "volunteer"}
-        response = client.post(
-            f"/api/events/{event_id}/assignments",
+        response = requests.post(
+            f"{API_BASE}/events/{event_id}/assignments",
             json=data,
-            headers=auth_headers
+            headers=headers
         )
         # 200/201 = success, 409 = already assigned, 400 = validation
         assert response.status_code in [200, 201, 400, 409]
-    def test_unassign_person_from_event(self, client: TestClient, auth_headers: dict, test_org_setup):
+    def test_unassign_person_from_event(self):
         """Unassign a person from an event"""
+        headers = get_auth_headers()
         # Get first person and event
-        people_resp = client.get("/api/people/?org_id=test_org", headers=auth_headers)
-        events_resp = client.get("/api/events/?org_id=test_org", headers=auth_headers)
+        people_resp = requests.get(f"{API_BASE}/people/?org_id=test_org", headers=headers)
+        events_resp = requests.get(f"{API_BASE}/events/?org_id=test_org", headers=headers)
 
         assert people_resp.status_code == 200
         assert events_resp.status_code == 200
@@ -295,31 +357,32 @@
         event_id = events[0]["id"]
 
         data = {"person_id": person_id, "action": "unassign"}
-        response = client.post(
-            f"/api/events/{event_id}/assignments",
+        response = requests.post(
+            f"{API_BASE}/events/{event_id}/assignments",
             json=data,
-            headers=auth_headers
+            headers=headers
         )
         assert response.status_code == 200
 class TestSolverAPI:
     """Test Schedule Generation (Solver)"""
 
-    def test_generate_schedule(self, client: TestClient, auth_headers: dict, test_org_setup):
+    def test_generate_schedule(self):
         """Generate a schedule solution"""
+        headers = get_auth_headers()
         data = {
             "org_id": "test_org",
             "from_date": (date.today() + timedelta(days=1)).isoformat(),
             "to_date": (date.today() + timedelta(days=30)).isoformat(),
             "mode": "relaxed"
         }
-        response = client.post("/api/solver/solve", json=data, headers=auth_headers)
+        response = requests.post(f"{API_BASE}/solver/solve", json=data, headers=headers, timeout=30)
         assert response.status_code in [200, 201]
         result = response.json()
         assert "solution_id" in result
 
-    def test_list_solutions(self, client: TestClient, test_org_setup):
+    def test_list_solutions(self):
         """List generated solutions"""
-        response = client.get("/api/solutions/?org_id=test_org")
+        response = requests.get(f"{API_BASE}/solutions/?org_id=test_org")
         assert response.status_code == 200
         data = response.json()
         assert "solutions" in data
@@ -328,14 +391,15 @@
 class TestPDFExportAPI:
     """Test PDF Export with blocked dates"""
 
-    def test_pdf_export_has_blocked_markers(self, client: TestClient, auth_headers: dict, test_org_setup):
+    def test_pdf_export_has_blocked_markers(self):
         """Test that PDF export includes [BLOCKED] markers"""
+        headers = get_auth_headers()
         # Get first person
-        people_resp = client.get("/api/people/?org_id=test_org", headers=auth_headers)
+        people_resp = requests.get(f"{API_BASE}/people/?org_id=test_org", headers=headers)
         assert people_resp.status_code == 200
         people = people_resp.json()["people"]
         assert len(people) > 0, "No test people available"
-
+        
         if True:
             person_id = people_resp.json()["people"][0]["id"]
 
@@ -345,10 +409,10 @@
                 "end_date": "2025-10-15",
                 "reason": "Testing PDF export"
             }
-            client.post(
-                f"/api/availability/{person_id}/timeoff",
+            requests.post(
+                f"{API_BASE}/availability/{person_id}/timeoff",
                 json=data,
-                headers=auth_headers
+                headers=headers
             )
 
             # Generate a solution
@@ -358,10 +422,11 @@
                 "to_date": (date.today() + timedelta(days=30)).isoformat(),
                 "mode": "relaxed"
             }
-            solve_response = client.post(
-                "/api/solver/solve",
+            solve_response = requests.post(
+                f"{API_BASE}/solver/solve",
                 json=solve_data,
-                headers=auth_headers
+                headers=headers,
+                timeout=30
             )
 
             if solve_response.status_code in [200, 201] and "solution_id" in solve_response.json():
@@ -369,10 +434,10 @@
 
                 # Export as PDF
                 export_data = {"format": "pdf"}
-                pdf_response = client.post(
-                    f"/api/solutions/{solution_id}/export",
+                pdf_response = requests.post(
+                    f"{API_BASE}/solutions/{solution_id}/export",
                     json=export_data,
-                    headers=auth_headers
+                    headers=headers
                 )
 
                 assert pdf_response.status_code == 200
@@ -565,11 +630,12 @@
 class TestBlockedDatesIntegration:
     """Test complete blocked dates workflow"""
 
-    def test_blocked_person_shown_in_validation(self, client: TestClient, auth_headers: dict, test_org_setup):
+    def test_blocked_person_shown_in_validation(self):
         """Test that blocked people cause validation warnings"""
+        headers = get_auth_headers()
         # Get first person and event
-        people_resp = client.get("/api/people/?org_id=test_org", headers=auth_headers)
-        events_resp = client.get("/api/events/?org_id=test_org", headers=auth_headers)
+        people_resp = requests.get(f"{API_BASE}/people/?org_id=test_org", headers=headers)
+        events_resp = requests.get(f"{API_BASE}/events/?org_id=test_org", headers=headers)
 
         assert people_resp.status_code == 200
         assert events_resp.status_code == 200
@@ -577,7 +643,7 @@
         events = events_resp.json().get("events", [])
         assert len(people) > 0, "No test people available"
         assert len(events) > 0, "No test events available"
-
+        
         if True:
             person_id = people_resp.json()["people"][0]["id"]
             event_id = events_resp.json()["events"][0]["id"]
@@ -589,21 +655,21 @@
                 "end_date": event_date,
                 "reason": "Integration test"
             }
-            client.post(
-                f"/api/availability/{person_id}/timeoff",
+            requests.post(
+                f"{API_BASE}/availability/{person_id}/timeoff",
                 json=data,
-                headers=auth_headers
+                headers=headers
             )
 
             # Assign person to event
-            client.post(
-                f"/api/events/{event_id}/assignments",
+            requests.post(
+                f"{API_BASE}/events/{event_id}/assignments",
                 json={"person_id": person_id, "action": "assign"},
-                headers=auth_headers
+                headers=headers
             )
 
             # Check validation shows warning
-            response = client.get(f"/api/events/{event_id}/validation", headers=auth_headers)
+            response = requests.get(f"{API_BASE}/events/{event_id}/validation", headers=headers)
             data = response.json()
 
             assert "is_valid" in data
